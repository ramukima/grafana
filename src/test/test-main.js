require.config({
  baseUrl: 'http://localhost:9876/base/src/app',

  paths: {
    specs:                 '../test/specs',
    mocks:                 '../test/mocks',
    config:                '../config.sample',
    kbn:                   'components/kbn',
    store:                 'components/store',

    settings:              'components/settings',
    lodash:                'components/lodash.extended',
    'lodash-src':          '../vendor/lodash',

    moment:                '../vendor/moment',
    chromath:              '../vendor/chromath',
    filesaver:             '../vendor/filesaver',

    angular:               '../vendor/angular/angular',
    'angular-route':       '../vendor/angular/angular-route',
    angularMocks:          '../vendor/angular/angular-mocks',
    'angular-dragdrop':       '../vendor/angular/angular-dragdrop',
    'angular-strap':          '../vendor/angular/angular-strap',
    timepicker:               '../vendor/angular/timepicker',
    datepicker:               '../vendor/angular/datepicker',
    bindonce:                 '../vendor/angular/bindonce',
    crypto:                   '../vendor/crypto.min',
    spectrum:                 '../vendor/spectrum',

    jquery:                   '../vendor/jquery/jquery-2.1.1.min',

    bootstrap:                '../vendor/bootstrap/bootstrap',
    'bootstrap-tagsinput':    '../vendor/tagsinput/bootstrap-tagsinput',

    'jquery-ui':              '../vendor/jquery/jquery-ui-1.10.3',

    'extend-jquery':          'components/extend-jquery',

    'jquery.flot':            '../vendor/jquery/jquery.flot',
    'jquery.flot.pie':        '../vendor/jquery/jquery.flot.pie',
    'jquery.flot.events':     '../vendor/jquery/jquery.flot.events',
    'jquery.flot.selection':  '../vendor/jquery/jquery.flot.selection',
    'jquery.flot.stack':      '../vendor/jquery/jquery.flot.stack',
    'jquery.flot.stackpercent':'../vendor/jquery/jquery.flot.stackpercent',
    'jquery.flot.time':       '../vendor/jquery/jquery.flot.time',

    modernizr:                '../vendor/modernizr-2.6.1',
  },

  shim: {
    bootstrap: {
      deps: ['jquery']
    },

    modernizr: {
      exports: 'Modernizr'
    },

    angular: {
      deps: ['jquery', 'config'],
      exports: 'angular'
    },

    angularMocks: {
      deps: ['angular'],
    },

    crypto: {
      exports: 'Crypto'
    },

    'jquery-ui':            ['jquery'],
    'jquery.flot':          ['jquery'],
    'jquery.flot.pie':      ['jquery', 'jquery.flot'],
    'jquery.flot.events':   ['jquery', 'jquery.flot'],
    'jquery.flot.selection':['jquery', 'jquery.flot'],
    'jquery.flot.stack':    ['jquery', 'jquery.flot'],
    'jquery.flot.stackpercent':['jquery', 'jquery.flot'],
    'jquery.flot.time':     ['jquery', 'jquery.flot'],

    'angular-route':        ['angular'],
    'angular-cookies':      ['angular'],
    'angular-dragdrop':     ['jquery','jquery-ui','angular'],
    'angular-loader':       ['angular'],
    'angular-mocks':        ['angular'],
    'angular-resource':     ['angular'],
    'angular-touch':        ['angular'],
    'bindonce':             ['angular'],
    'angular-strap':        ['angular', 'bootstrap','timepicker', 'datepicker'],

    'bootstrap-tagsinput':          ['jquery'],

    timepicker:             ['jquery', 'bootstrap'],
    datepicker:             ['jquery', 'bootstrap'],
  }
});

require([
  'angular',
  'angularMocks',
  'app',
], function(angular) {
  'use strict';

  for (var file in window.__karma__.files) {
    if (/spec\.js$/.test(file)) {
      window.tests.push(file.replace(/^\/base\//, 'http://localhost:9876/base/'));
    }
  }


  angular.module('grafana', ['ngRoute']);
  angular.module('grafana.services', ['ngRoute', '$strap.directives']);
  angular.module('grafana.panels', []);
  angular.module('grafana.filters', []);

  require([
    'specs/lexer-specs',
    'specs/parser-specs',
    'specs/gfunc-specs',
    'specs/timeSeries-specs',
    'specs/row-ctrl-specs',
    'specs/graphiteTargetCtrl-specs',
    'specs/graphiteDatasource-specs',
    'specs/influxSeries-specs',
    'specs/influxQueryBuilder-specs',
    'specs/influxdb-datasource-specs',
    'specs/graph-ctrl-specs',
    'specs/grafanaGraph-specs',
    'specs/seriesOverridesCtrl-specs',
    'specs/timeSrv-specs',
    'specs/templateSrv-specs',
    'specs/templateValuesSrv-specs',
    'specs/kbn-format-specs',
    'specs/dashboardSrv-specs',
<<<<<<< HEAD
    'specs/influxSeries-specs'
=======
    'specs/dashboardViewStateSrv-specs'
>>>>>>> 15f2b2cf
  ], function () {
    window.__karma__.start();
  });

});
<|MERGE_RESOLUTION|>--- conflicted
+++ resolved
@@ -133,11 +133,7 @@
     'specs/templateValuesSrv-specs',
     'specs/kbn-format-specs',
     'specs/dashboardSrv-specs',
-<<<<<<< HEAD
-    'specs/influxSeries-specs'
-=======
     'specs/dashboardViewStateSrv-specs'
->>>>>>> 15f2b2cf
   ], function () {
     window.__karma__.start();
   });
